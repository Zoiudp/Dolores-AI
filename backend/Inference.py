--- conflicted
+++ resolved
@@ -12,45 +12,6 @@
 from PIL import Image
 from MemoryBank import MemoryBank
 
-<<<<<<< HEAD
-def query_ollama_with_memory(user_message, image_path, model="gemma3:4b"):
-    
-    # history = retrieve_history()
-    # context = "\n".join([f"Usuário: {msg[0]}\nBot: {msg[1]}" for msg in history])
-
-    # history_messages = []
-    # for i, msg in enumerate(history):
-    #     history_messages.append({
-    #         'role': 'user' if i % 2 == 0 else 'assistant',
-    #         'content': msg[0] if i % 2 == 0 else msg[1]
-    #     })
-    
-    system_prompt = f"""Você é um robô de compania em um hospital.
-    Você deve responder de forma amigável e útil, mas não deve fornecer conselhos médicos ou diagnósticos.
-    Você deve ser sempre respeitoso e educado.
-    Você deve evitar fazer suposições sobre o estado de saúde do paciente.
-    Você deve usar a desçrição da imagem para responder as perguntas.
-    Histórico da conversa:"""
-    #{context}"""
-    
-    with open(image_path, 'rb') as f:
-        image_data = base64.b64encode(f.read()).decode('utf-8')
-    
-    client = Client(host='http://192.168.0.172:11434')
-    response = client.chat(
-        model=model,
-        messages=[
-            {
-                "role": "system",
-                "content": system_prompt
-            },
-            {
-                "role": "user",
-                "content": user_message,
-                "images": [image_data]
-            }
-        ]
-=======
 class DualResponseContextualAnalyzer:
     def __init__(self, 
                  ollama_base_url="http://localhost:11434",
@@ -391,7 +352,6 @@
     return DualResponseContextualAnalyzer(
         ollama_base_url="http://localhost:11434",
         memory_bank=memory_bank
->>>>>>> e8fe8cc4
     )
 
 # Global analyzer instance
